<<<<<<< HEAD
import ijson
from urllib.parse import urlparse
from mrfutils import MRFOpen


def mrfs_from_idx(index_loc):
    """
    Gets in-network files from index.json files
    :param idx_url:
    :return: list of in-network file URLS
    """
    in_network_file_urls = []
    with MRFOpen(index_loc) as f:
        parser = ijson.parse(f, use_float=True)
        for prefix, event, value in parser:
            if (
                prefix.endswith('location')
                and event == 'string'
                and 'in-network' in value
            ):
                in_network_file_urls.append(value)

    print(f'Found: {len(in_network_file_urls)} in-network files.')
    print(in_network_file_urls)
    return in_network_file_urls
=======
import logging
from idxutils import gen_in_network_links

logging.basicConfig()
log = logging.getLogger('idxutils')
log.setLevel(logging.DEBUG)
>>>>>>> c74a7d40

index_loc = 'https://www.allegiancecosttransparency.com/2022-07-01_LOGAN_HEALTH_index.json'
filename = 'extracted_links.csv'
with open(filename, 'a+') as f:
    for in_network_file in gen_in_network_links(index_loc):
        f.write(f'{in_network_file},\n')
        log.info(f'Wrote {in_network_file} to {filename}')<|MERGE_RESOLUTION|>--- conflicted
+++ resolved
@@ -1,37 +1,12 @@
-<<<<<<< HEAD
 import ijson
-from urllib.parse import urlparse
+import logging
+from idxutils import gen_in_network_links
 from mrfutils import MRFOpen
 
-
-def mrfs_from_idx(index_loc):
-    """
-    Gets in-network files from index.json files
-    :param idx_url:
-    :return: list of in-network file URLS
-    """
-    in_network_file_urls = []
-    with MRFOpen(index_loc) as f:
-        parser = ijson.parse(f, use_float=True)
-        for prefix, event, value in parser:
-            if (
-                prefix.endswith('location')
-                and event == 'string'
-                and 'in-network' in value
-            ):
-                in_network_file_urls.append(value)
-
-    print(f'Found: {len(in_network_file_urls)} in-network files.')
-    print(in_network_file_urls)
-    return in_network_file_urls
-=======
-import logging
-from idxutils import gen_in_network_links
 
 logging.basicConfig()
 log = logging.getLogger('idxutils')
 log.setLevel(logging.DEBUG)
->>>>>>> c74a7d40
 
 index_loc = 'https://www.allegiancecosttransparency.com/2022-07-01_LOGAN_HEALTH_index.json'
 filename = 'extracted_links.csv'
