--- conflicted
+++ resolved
@@ -1,11 +1,7 @@
 import ijson
-<<<<<<< HEAD
 from urllib.parse import urlparse
 from mrfutils import MRFOpen
 
-=======
-from mrfutils import MRFOpen
->>>>>>> 5d2910de
 
 def mrfs_from_idx(index_loc):
     """
